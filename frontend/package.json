--- conflicted
+++ resolved
@@ -1,10 +1,6 @@
 {
   "name": "streamlit-browser",
-<<<<<<< HEAD
-  "version": "0.42.0",
-=======
   "version": "0.43.0",
->>>>>>> c96ee588
   "private": true,
   "homepage": ".",
   "scripts": {
