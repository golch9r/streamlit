/**
 * Copyright (c) Streamlit Inc. (2018-2022) Snowflake Inc. (2022)
 *
 * Licensed under the Apache License, Version 2.0 (the "License");
 * you may not use this file except in compliance with the License.
 * You may obtain a copy of the License at
 *
 *     http://www.apache.org/licenses/LICENSE-2.0
 *
 * Unless required by applicable law or agreed to in writing, software
 * distributed under the License is distributed on an "AS IS" BASIS,
 * WITHOUT WARRANTIES OR CONDITIONS OF ANY KIND, either express or implied.
 * See the License for the specific language governing permissions and
 * limitations under the License.
 */

// Private members use _.
/* eslint-disable no-underscore-dangle */

import {
  StructRow,
  Table,
  Vector,
  tableFromIPC,
  Null,
  Field,
  Dictionary,
  Struct,
} from "apache-arrow"
import { immerable, produce } from "immer"
import { range, unzip, zip } from "lodash"
import moment from "moment-timezone"
import numbro from "numbro"

import { IArrow, Styler as StylerProto } from "src/autogen/proto"
import { notNullOrUndefined } from "src/lib/utils"

import { notNullOrUndefined } from "src/lib/utils"

/** Data types used by ArrowJS. */
export type DataType =
  | null
  | boolean
  | number
  | string
  | Date // datetime
  | Int32Array // int
  | Uint8Array // bytes
  | Uint32Array // Decimal
  | Vector // arrays
  | StructRow // interval
  | Dictionary // categorical
  | Struct // dict

/**
 * A row-major grid of DataFrame index header values.
 */
type IndexValue = Vector | number[]

/**
 * A row-major grid of DataFrame index header values.
 */
type Index = IndexValue[]

/**
 * A row-major grid of DataFrame column header values.
 * NOTE: ArrowJS automatically formats the columns in schema, i.e. we always get strings.
 */
type Columns = string[][]

/**
 * A row-major grid of DataFrame data.
 */
type Data = Table

// This type should be recursive as there can be nested structures.
// Example: list[int64], list[list[unicode]], etc.
// NOTE: Commented out until we can find a way to properly define recursive types.
//
// enum DataTypeName {
//   Empty = "empty",
//   Boolean = "bool",
//   Number = "int64",
//   Float = "float64",
//   String = "unicode",
//   Date = "date", // "datetime", "datetimetz"
//   Bytes = "bytes",
//   Object = "object",
//   List = "list[int64]",
// }

/** DataFrame index and data types. */
interface Types {
  /** Types for each index column. */
  index: Type[]

  /** Types for each data column. */
  // NOTE: `DataTypeName` should be used here, but as it's hard (maybe impossible)
  // to define such recursive types in TS, `string` will suffice for now.
  data: Type[]
}

/** Type information for single-index columns, and data columns. */
export interface Type {
  /** The type label returned by pandas.api.types.infer_dtype */
  // NOTE: `DataTypeName` should be used here, but as it's hard (maybe impossible)
  // to define such recursive types in TS, `string` will suffice for now.
  pandas_type: IndexTypeName | string

  /** The numpy dtype that corresponds to the types returned in df.dtypes */
  numpy_type: string

  /** Type metadata. */
  meta?: Record<string, any> | null
}

// type IntervalData = "int64" | "uint64" | "float64" | "datetime64[ns]"
type IntervalClosed = "left" | "right" | "both" | "neither"
// type IntervalIndex = `interval[${IntervalData}, ${IntervalClosed}]`

// Our current Typescript version (3.9.5) doesn't support template literal types,
// so we have to use string literals for now.
type IntervalIndex = string

/** Interval data type. */
interface Interval {
  left: number
  right: number
}

export enum IndexTypeName {
  CategoricalIndex = "categorical",
  DatetimeIndex = "datetime",
  Float64Index = "float64",
  Int64Index = "int64",
  RangeIndex = "range",
  UInt64Index = "uint64",
  UnicodeIndex = "unicode",

  // Not fully supported.
  PeriodIndex = "period[Q-DEC]",

  // Throws an error.
  TimedeltaIndex = "time",
}

/**
 * The Arrow table schema. It's a blueprint that tells us where data
 * is stored in the associated table. (Arrow stores the schema as a JSON string,
 * and we parse it into this typed object - so these member names come from
 * Arrow.)
 */
interface Schema {
  /**
   * The DataFrame's index names (either provided by user or generated,
   * guaranteed unique). It is used to fetch the index data. Each DataFrame has
   * at least 1 index. There are many different index types; for most of them
   * the index name is stored as a string, but for the "range" index a `RangeIndex`
   * object is used. A `RangeIndex` is only ever by itself, never as part of a
   * multi-index. The length represents the dimensions of the DataFrame's index grid.
   *
   * Example:
   * Range index: [{ kind: "range", name: null, start: 1, step: 1, stop: 5 }]
   * Other index types: ["__index_level_0__", "foo", "bar"]
   */
  index_columns: (string | RangeIndex)[]

  /**
   * Schemas for each column (index *and* data columns) in the DataFrame.
   */
  columns: ColumnSchema[]

  /**
   * DataFrame column headers.
   * The length represents the dimensions of the DataFrame's columns grid.
   */
  column_indexes: ColumnSchema[]
}

/** Metadata for the "range" index type. */
interface RangeIndex {
  kind: "range"
  name: string | null
  start: number
  step: number
  stop: number
}

/**
 * Metadata for a single column in an Arrow table.
 * (This can describe an index *or* a data column.)
 */
interface ColumnSchema {
  /**
   * The fieldName of the column.
   * For a single-index column, this is just the name of the column (e.g. "foo").
   * For a multi-index column, this is a stringified tuple (e.g. "('1','foo')")
   */
  field_name: string

  /**
   * Column-specific metadata. Only used by certain column types
   * (e.g. CategoricalIndex has `num_categories`.)
   */
  metadata: Record<string, any> | null

  /** The name of the column. */
  name: string | null

  /**
   * The type of the column. When `pandas_type == "object"`, `numpy_type`
   * will have a more specific type.
   */
  pandas_type: string

  /**
   * When `pandas_type === "object"`, this field contains the object type.
   * If pandas_type has another value, numpy_type is ignored.
   */
  numpy_type: string
}

/** DataFrame's Styler information. */
interface Styler {
  /** Styler's UUID. */
  uuid: string

  /** Optional user-specified caption. */
  caption: string | null

  /** DataFrame's CSS styles. */
  styles: string | null

  /**
   * Stringified versions of each cell in the DataFrame, in the
   * user-specified format.
   */
  displayValues: Quiver
}

/** Dimensions of the DataFrame. */
interface DataFrameDimensions {
  headerRows: number
  headerColumns: number
  dataRows: number
  dataColumns: number
  rows: number
  columns: number
}

/**
 * There are 4 cell types:
 *  - blank, cells that are not part of index headers, column headers, or data
 *  - index, index header cells
 *  - columns, column header cells
 *  - data, data cells
 */
export enum DataFrameCellType {
  BLANK = "blank",
  INDEX = "index",
  COLUMNS = "columns",
  DATA = "data",
}

/** Data for a single cell in a DataFrame. */
export interface DataFrameCell {
  /** The cell's type (blank, index, columns, or data). */
  type: DataFrameCellType

  /** The cell's CSS id, if the DataFrame has Styler. */
  cssId?: string

  /** The cell's CSS class. */
  cssClass: string

  /** The cell's content. */
  content: DataType

  /** The cell's content type. */
  // For "blank" cells "contentType" is undefined.
  contentType?: Type

  /** The cell's field. */
  field?: Field

  /**
   * The cell's formatted content string, if the DataFrame was created with a Styler.
   * If the DataFrame is unstyled, displayContent will be undefined, and display
   * code should apply a default formatting to the `content` value instead.
   */
  displayContent?: string
}

/**
 * Parses data from an Arrow table, and stores it in a row-major format
 * (which is more useful for our frontend display code than Arrow's columnar format).
 */
export class Quiver {
  /**
   * Plain objects (objects without a prototype), arrays, Maps and Sets are always drafted by Immer.
   * Every other object must use the immerable symbol to mark itself as compatible with Immer.
   * When one of these objects is mutated within a producer, its prototype is preserved between copies.
   * Source: https://immerjs.github.io/immer/complex-objects/
   */
  [immerable] = true

  /** DataFrame's index (matrix of row names). */
  private _index: Index

  /** DataFrame's column labels (matrix of column names). */
  private _columns: Columns

  /** DataFrame's index names. */
  private _indexNames: string[]

  /** DataFrame's data. */
  private _data: Data

  /** Definition for DataFrame's fields. */
  private _fields: Field[]

  /** Types for DataFrame's index and data. */
  private _types: Types

  /** [optional] DataFrame's Styler data. This will be defined if the user styled the dataframe. */
  private readonly _styler?: Styler

  constructor(element: IArrow) {
    const table = tableFromIPC(element.data)
    const schema = Quiver.parseSchema(table)
    const rawColumns = Quiver.getRawColumns(schema)
    const fields = table.schema.fields || []

    const index = Quiver.parseIndex(table, schema)
    const columns = Quiver.parseColumns(schema)
    const indexNames = Quiver.parseIndexNames(schema)
    const data = Quiver.parseData(table, columns, rawColumns)
    const types = Quiver.parseTypes(table, schema)
    const styler = element.styler
      ? Quiver.parseStyler(element.styler as StylerProto)
      : undefined

    // The assignment is done below to avoid partially populating the instance
    // if an error is thrown.
    this._index = index
    this._columns = columns
    this._data = data
    this._types = types
    this._fields = fields
    this._styler = styler
    this._indexNames = indexNames
  }

  /** Parse Arrow table's schema from a JSON string to an object. */
  private static parseSchema(table: Table): Schema {
    const schema = table.schema.metadata.get("pandas")
    if (schema == null) {
      // This should never happen!
      throw new Error("Table schema is missing.")
    }
    return JSON.parse(schema)
  }

  /** Get unprocessed column names for data columns. Needed for selecting
   * data columns when there are multi-columns. */
  private static getRawColumns(schema: Schema): string[] {
    return (
      schema.columns
        .map(columnSchema => columnSchema.field_name)
        // Filter out all index columns
        .filter(columnName => !schema.index_columns.includes(columnName))
    )
  }

  /** Parse DataFrame's index header values. */
  private static parseIndex(table: Table, schema: Schema): Index {
    return schema.index_columns
      .map(indexName => {
        // Generate a range using the "range" index metadata.
        if (Quiver.isRangeIndex(indexName)) {
          const { start, stop, step } = indexName
          return range(start, stop, step)
        }

        // Otherwise, use the index name to get the index column data.
        const column = table.getChild(indexName as string)
        if (column instanceof Vector && column.type instanceof Null) {
          return null
        }
        return column
      })
      .filter(
        (column: IndexValue | null): column is IndexValue => column !== null
      )
  }

  /** Parse DataFrame's index header names. */
  private static parseIndexNames(schema: Schema): string[] {
    return schema.index_columns.map(indexName => {
<<<<<<< HEAD
      // Range indices are treated differently:
=======
      // Range indices are treated differently since they
      // contain additional metadata (e.g. start, stop, step).
      // and not just the name.
>>>>>>> c555d1c0
      if (Quiver.isRangeIndex(indexName)) {
        const { name } = indexName
        return name || ""
      }
      if (indexName.startsWith("__index_level_")) {
        // Unnamed indices can have a name like "__index_level_0__".
        return ""
      }
      return indexName
    })
  }

  /** Parse DataFrame's column header values. */
  private static parseColumns(schema: Schema): Columns {
    // If DataFrame `columns` has multi-level indexing, the length of
    // `column_indexes` will show how many levels there are.
    const isMultiIndex = schema.column_indexes.length > 1

    // Perform the following transformation:
    // ["('1','foo')", "('2','bar')", "('3','baz')"] -> ... -> [["1", "2", "3"], ["foo", "bar", "baz"]]
    return unzip(
      schema.columns
        .map(columnSchema => columnSchema.field_name)
        // Filter out all index columns
        .filter(fieldName => !schema.index_columns.includes(fieldName))
        .map(fieldName =>
          isMultiIndex
            ? JSON.parse(
                fieldName
                  .replace(/\(/g, "[")
                  .replace(/\)/g, "]")
                  .replace(/'/g, '"')
              )
            : [fieldName]
        )
    )
  }

  /** Parse DataFrame's data. */
  private static parseData(
    table: Table,
    columns: Columns,
    rawColumns: string[]
  ): Data {
    const numDataRows = table.numRows
    const numDataColumns = columns.length > 0 ? columns[0].length : 0
    if (numDataRows === 0 || numDataColumns === 0) {
      return table.select([])
    }

    return table.select(rawColumns)
  }

  /** Parse DataFrame's index and data types. */
  private static parseTypes(table: Table, schema: Schema): Types {
    const index = Quiver.parseIndexType(schema)
    const data = Quiver.parseDataType(table, schema)
    return { index, data }
  }

  /** Parse types for each index column. */
  private static parseIndexType(schema: Schema): Type[] {
    return schema.index_columns.map(indexName => {
      if (Quiver.isRangeIndex(indexName)) {
        return {
          pandas_type: IndexTypeName.RangeIndex,
          numpy_type: IndexTypeName.RangeIndex,
          meta: indexName as RangeIndex,
        }
      }

      // Find the index column we're looking for in the schema.
      const indexColumn = schema.columns.find(
        column => column.field_name === indexName
      )

      // This should never happen!
      if (!indexColumn) {
        throw new Error(`${indexName} index not found.`)
      }

      return {
        pandas_type: indexColumn.pandas_type,
        numpy_type: indexColumn.numpy_type,
        meta: indexColumn.metadata,
      }
    })
  }

  /**
   * Returns the categorical options defined for a given column.
   * Returns undefined if the column is not categorical.
   */
  public getCategoricalOptions(columnIndex: number): string[] | undefined {
<<<<<<< HEAD
    // TODO(lukasmasuch): Should we also support headcolumns here?
=======
    // TODO(lukasmasuch): Also support headcolumns here to support
    // categorical index columns in the future.
>>>>>>> c555d1c0
    const { columns: numColumns } = this.dimensions

    if (columnIndex < 0 || columnIndex >= numColumns) {
      throw new Error(`Column index is out of range: ${columnIndex}`)
    }

    if (!(this._fields[columnIndex].type instanceof Dictionary)) {
      // This is not a categorical column
      return undefined
    }

    const categoricalDict =
      this._data.getChildAt(columnIndex)?.data[0]?.dictionary
    if (categoricalDict) {
      // get all values into a list
      const values = []

      for (let i = 0; i < categoricalDict.length; i++) {
        values.push(categoricalDict.get(i))
      }
      return values
    }
    return undefined
  }

  /** Parse types for each non-index column. */
  private static parseDataType(table: Table, schema: Schema): Type[] {
    return (
      schema.columns
        // Filter out all index columns
        .filter(
          columnSchema =>
            !schema.index_columns.includes(columnSchema.field_name)
        )
        .map(columnSchema => ({
          pandas_type: columnSchema.pandas_type,
          numpy_type: columnSchema.numpy_type,
          meta: columnSchema.metadata,
        }))
    )
  }

  /** Parse styler information from proto. */
  private static parseStyler(styler: StylerProto): Styler {
    return {
      uuid: styler.uuid,
      caption: styler.caption,
      styles: styler.styles,

      // Recursively create a new Quiver instance for Styler's display values.
      // This values will be used for rendering the DataFrame, while the original values
      // will be used for sorting, etc.
      displayValues: new Quiver({ data: styler.displayValues }),
    }
  }

  /** Concatenate the original DataFrame index with the given one. */
  private concatIndexes(otherIndex: Index, otherIndexTypes: Type[]): Index {
    // If one of the `index` arrays is empty, return the other one.
    // Otherwise, they will have different types and an error will be thrown.
    if (otherIndex.length === 0) {
      return this._index
    }
    if (this._index.length === 0) {
      return otherIndex
    }

    // Make sure indexes have same types.
    if (!Quiver.sameIndexTypes(this._types.index, otherIndexTypes)) {
      const receivedIndexTypes = otherIndexTypes.map(index =>
        Quiver.getTypeName(index)
      )
      const expectedIndexTypes = this._types.index.map(index =>
        Quiver.getTypeName(index)
      )

      throw new Error(`
Unsupported operation. The data passed into \`add_rows()\` must have the same
index signature as the original data.

In this case, \`add_rows()\` received \`${JSON.stringify(receivedIndexTypes)}\`
but was expecting \`${JSON.stringify(expectedIndexTypes)}\`.
`)
    }

    if (this._types.index.length === 0) {
      // This should never happen!
      throw new Error("There was an error while parsing index types.")
    }

    // NOTE: "range" index cannot be a part of a multi-index, i.e.
    // if the index type is "range", there will only be one element in the index array.
    if (this._types.index[0].pandas_type === IndexTypeName.RangeIndex) {
      // Continue the sequence for a "range" index.
      // NOTE: The metadata of the original index will be used, i.e.
      // if both indexes are of type "range" and they have different
      // metadata (start, step, stop) values, the metadata of the given
      // index will be ignored.
      const { step, stop } = this._types.index[0].meta as RangeIndex
      otherIndex = [
        range(
          stop,
          // End is not inclusive
          stop + otherIndex[0].length * step,
          step
        ),
      ]
    }

    // Concatenate each index with its counterpart in the other table
    const zipped = zip(this._index, otherIndex)
    // @ts-ignore We know the two indexes are of the same size
    return zipped.map(a => a[0].concat(a[1]))
  }

  /** True if both arrays contain the same index types in the same order. */
  private static sameIndexTypes(t1: Type[], t2: Type[]): boolean {
    // Make sure both indexes have same dimensions.
    if (t1.length !== t2.length) {
      return false
    }

    return t1.every(
      (type: Type, index: number) =>
        index < t2.length &&
        Quiver.getTypeName(type) === Quiver.getTypeName(t2[index])
    )
  }

  /** Concatenate the original DataFrame data with the given one. */
  private concatData(otherData: Data, otherDataType: Type[]): Data {
    // If one of the `data` arrays is empty, return the other one.
    // Otherwise, they will have different types and an error will be thrown.
    if (otherData.numCols === 0) {
      return this._data
    }
    if (this._data.numCols === 0) {
      return otherData
    }

    // Make sure `data` arrays have the same types.
    if (!Quiver.sameDataTypes(this._types.data, otherDataType)) {
      const receivedDataTypes = otherDataType.map(t => t.pandas_type)
      const expectedDataTypes = this._types.data.map(t => t.pandas_type)

      throw new Error(`
Unsupported operation. The data passed into \`add_rows()\` must have the same
data signature as the original data.

In this case, \`add_rows()\` received \`${JSON.stringify(receivedDataTypes)}\`
but was expecting \`${JSON.stringify(expectedDataTypes)}\`.
`)
    }

    // Remove extra columns from the "other" DataFrame.
    // Columns from otherData are used by index without checking column names.
    const slicedOtherData = otherData.selectAt(range(0, this._data.numCols))
    return this._data.concat(slicedOtherData)
  }

  /** True if both arrays contain the same data types in the same order. */
  private static sameDataTypes(t1: Type[], t2: Type[]): boolean {
    // NOTE: We remove extra columns from the DataFrame that we add rows from.
    // Thus, as long as the length of `t2` is >= than `t1`, this will work properly.
    // For columns, `pandas_type` will point us to the correct type.
    return t1.every(
      (type: Type, index: number) =>
        type.pandas_type === t2[index]?.pandas_type
    )
  }

  /** Concatenate index and data types. */
  private concatTypes(otherTypes: Types): Types {
    const index = this.concatIndexTypes(otherTypes.index)
    const data = this.concatDataTypes(otherTypes.data)
    return { index, data }
  }

  /** Concatenate index types. */
  private concatIndexTypes(otherIndexTypes: Type[]): Type[] {
    // If one of the `types` arrays is empty, return the other one.
    // Otherwise, an empty array will be returned.
    if (otherIndexTypes.length === 0) {
      return this._types.index
    }
    if (this._types.index.length === 0) {
      return otherIndexTypes
    }

    // Make sure indexes have same types.
    if (!Quiver.sameIndexTypes(this._types.index, otherIndexTypes)) {
      const receivedIndexTypes = otherIndexTypes.map(index =>
        Quiver.getTypeName(index)
      )
      const expectedIndexTypes = this._types.index.map(index =>
        Quiver.getTypeName(index)
      )

      throw new Error(`
Unsupported operation. The data passed into \`add_rows()\` must have the same
index signature as the original data.

In this case, \`add_rows()\` received \`${JSON.stringify(receivedIndexTypes)}\`
but was expecting \`${JSON.stringify(expectedIndexTypes)}\`.
`)
    }

    // TL;DR This sets the new stop value.
    return this._types.index.map(indexType => {
      // NOTE: "range" index cannot be a part of a multi-index, i.e.
      // if the index type is "range", there will only be one element in the index array.
      if (indexType.pandas_type === IndexTypeName.RangeIndex) {
        const { stop, step } = indexType.meta as RangeIndex
        const {
          start: otherStart,
          stop: otherStop,
          step: otherStep,
        } = otherIndexTypes[0].meta as RangeIndex
        const otherRangeIndexLength = (otherStop - otherStart) / otherStep
        const newStop = stop + otherRangeIndexLength * step
        return {
          ...indexType,
          meta: {
            ...indexType.meta,
            stop: newStop,
          },
        }
      }
      return indexType
    })
  }

  /** Concatenate types of data columns. */
  private concatDataTypes(otherDataTypes: Type[]): Type[] {
    if (this._types.data.length === 0) {
      return otherDataTypes
    }

    return this._types.data
  }

  /** True if the index name represents a "range" index. */
  private static isRangeIndex(
    indexName: string | RangeIndex
  ): indexName is RangeIndex {
    return typeof indexName === "object" && indexName.kind === "range"
  }

  /** Formats an interval index. */
  private static formatIntervalType(
    data: StructRow,
    typeName: IntervalIndex
  ): string {
    const match = typeName.match(/interval\[(.+), (both|left|right|neither)\]/)
    if (match === null) {
      throw new Error(`Invalid interval type: ${typeName}`)
    }
    const [, subtype, closed] = match
    return this.formatInterval(data, subtype, closed as IntervalClosed)
  }

  private static formatInterval(
    data: StructRow,
    subtype: string,
    closed: IntervalClosed
  ): string {
    const interval = data.toJSON() as Interval

    const leftBracket = closed === "both" || closed === "left" ? "[" : "("
    const rightBracket = closed === "both" || closed === "right" ? "]" : ")"
    const leftInterval = Quiver.format(interval.left, {
      pandas_type: subtype,
      numpy_type: subtype,
    })
    const rightInterval = Quiver.format(interval.right, {
      pandas_type: subtype,
      numpy_type: subtype,
    })

    return `${leftBracket + leftInterval}, ${rightInterval + rightBracket}`
  }

  /** Returns type for a single-index column or data column. */
  public static getTypeName(type: Type): IndexTypeName | string {
    // For `PeriodIndex` and `IntervalIndex` types are kept in `numpy_type`,
    // for the rest of the indexes in `pandas_type`.
    return type.pandas_type === "object" ? type.numpy_type : type.pandas_type
  }

  /** Takes the data and it's type and nicely formats it. */
  public static format(x: DataType, type?: Type, field?: Field): string {
    const typeName = type && Quiver.getTypeName(type)
    if (x == null) {
      return "<NA>"
    }

    // date
    const isDate = x instanceof Date || Number.isFinite(x)
    if (isDate && typeName === "date") {
      return moment.utc(x as Date | number).format("YYYY-MM-DD")
    }
    // datetimetz
    if (isDate && typeName === "datetimetz") {
      const meta = type?.meta
      let datetime = moment(x as Date | number)

      if (meta?.timezone) {
        if (moment.tz.zone(meta?.timezone)) {
          // uses timezone notation
          datetime = datetime.tz(meta?.timezone)
        } else {
          // uses UTC offset notation
          datetime = datetime.utcOffset(meta?.timezone)
        }
      }

      return datetime.format("YYYY-MM-DDTHH:mm:ssZ")
    }
    // datetime, datetime64, datetime64[ns], etc.
    if (isDate && typeName?.startsWith("datetime")) {
      return moment.utc(x as Date | number).format("YYYY-MM-DDTHH:mm:ss")
    }

    if (typeName?.startsWith("interval")) {
      return Quiver.formatIntervalType(
        x as StructRow,
        typeName as IntervalIndex
      )
    }

    if (typeName === "categorical") {
      if (field?.metadata.get("ARROW:extension:name") === "pandas.interval") {
        const { subtype, closed } = JSON.parse(
          field?.metadata.get("ARROW:extension:metadata") as string
        )
        return Quiver.formatInterval(x as StructRow, subtype, closed)
        // TODO: We should add support for pandas.Period here.
        //  See: https://github.com/streamlit/streamlit/issues/5392
      }
      return String(x)
    }

    if (typeName === "decimal") {
      // Support decimal type
      // Unfortunately, this still can fail in certain situations:
      // https://github.com/apache/arrow/issues/22932
      // https://github.com/streamlit/streamlit/issues/5864
      const decimalStr = x.toString()
      if (
        !notNullOrUndefined(field?.type?.scale) ||
        Number.isNaN(field?.type?.scale) ||
        field?.type?.scale > decimalStr.length
      ) {
        return decimalStr
      }
      const scaleIndex = decimalStr.length - field?.type?.scale
      if (scaleIndex === 0) {
        return `0.${decimalStr}`
      }

      return `${decimalStr.slice(0, scaleIndex)}.${decimalStr.slice(
        scaleIndex
      )}`
    }

    // Nested arrays and objects.
    if (typeName === "object" || typeName?.startsWith("list")) {
      if (field?.type instanceof Struct) {
        // This type is used by python dictionary values

        // Workaround: Arrow JS adds all properties from all cells
        // as fields. When you convert to string, it will contain lots of fields with
        // null values. To mitigate this, we filter out null values.

        return JSON.stringify(x, (_key, value) => {
          if (!notNullOrUndefined(value)) {
            // Ignore null and undefined values ->
            return undefined
          }
          if (typeof value === "bigint") {
            return Number(value)
          }
          return value
        })
      }
      return JSON.stringify(x, (_key, value) =>
        typeof value === "bigint" ? Number(value) : value
      )
    }

    if (typeName === "float64" && Number.isFinite(x)) {
      return numbro(x).format("0,0.0000")
    }

    return String(x)
  }

  /** DataFrame's index (matrix of row names). */
  public get index(): Index {
    return this._index
  }

  /** DataFrame's index names. */
  public get indexNames(): string[] {
    return this._indexNames
  }

  /** DataFrame's column labels (matrix of column names). */
  public get columns(): Columns {
    return this._columns
  }

  /** DataFrame's data. */
  public get data(): Data {
    return this._data
  }

  /** Types for DataFrame's index and data. */
  public get types(): Types {
    return this._types
  }

  /**
   * The DataFrame's CSS id, if it has one.
   *
   * If the DataFrame has a Styler, the  CSS id is `T_${StylerUUID}`. Otherwise,
   * it's undefined.
   *
   * This id is used by styled tables and styled dataframes to associate
   * the Styler CSS with the styled data.
   */
  public get cssId(): string | undefined {
    if (this._styler?.uuid == null) {
      return undefined
    }

    return `T_${this._styler.uuid}`
  }

  /** The DataFrame's CSS styles, if it has a Styler. */
  public get cssStyles(): string | undefined {
    return this._styler?.styles || undefined
  }

  /** The DataFrame's caption, if it's been set. */
  public get caption(): string | undefined {
    return this._styler?.caption || undefined
  }

  /** The DataFrame's dimensions. */
  public get dimensions(): DataFrameDimensions {
    // TODO(lukasmasuch): this._index[0].length can be 0 if there are rows
    // but only an empty index. Probably not the best way to cross check the number
    // of rows.
    const [headerColumns, dataRowsCheck] = this._index.length
      ? [this._index.length, this._index[0].length]
      : [1, 0]

    const [headerRows, dataColumnsCheck] = this._columns.length
      ? [this._columns.length, this._columns[0].length]
      : [1, 0]

    const [dataRows, dataColumns] = this._data.numRows
      ? [this._data.numRows, this._data.numCols]
      : // If there is no data, default to the number of header columns.
        [0, dataColumnsCheck]

    // Sanity check: ensure the schema is not messed up. If this happens,
    // something screwy probably happened in addRows.
    if (
      (dataRows !== 0 && dataRows !== dataRowsCheck) ||
      (dataColumns !== 0 && dataColumns !== dataColumnsCheck)
    ) {
      throw new Error(
        "Dataframe dimensions don't align: " +
          `rows(${dataRows} != ${dataRowsCheck}) OR ` +
          `cols(${dataColumns} != ${dataColumnsCheck})`
      )
    }

    const rows = headerRows + dataRows
    const columns = headerColumns + dataColumns

    return {
      headerRows,
      headerColumns,
      dataRows,
      dataColumns,
      rows,
      columns,
    }
  }

  /** True if the DataFrame has no index, columns, and data. */
  public isEmpty(): boolean {
    return (
      this._index.length === 0 &&
      this._columns.length === 0 &&
      this._data.numRows === 0 &&
      this._data.numCols === 0
    )
  }

  /** Return a single cell in the table. */
  public getCell(rowIndex: number, columnIndex: number): DataFrameCell {
    const { headerRows, headerColumns, rows, columns } = this.dimensions

    if (rowIndex < 0 || rowIndex >= rows) {
      throw new Error(`Row index is out of range: ${rowIndex}`)
    }
    if (columnIndex < 0 || columnIndex >= columns) {
      throw new Error(`Column index is out of range: ${columnIndex}`)
    }

    const isBlankCell = rowIndex < headerRows && columnIndex < headerColumns
    const isIndexCell = rowIndex >= headerRows && columnIndex < headerColumns
    const isColumnsCell = rowIndex < headerRows && columnIndex >= headerColumns

    if (isBlankCell) {
      // Blank cells include `blank`.
      const cssClass = ["blank"]
      if (columnIndex > 0) {
        cssClass.push(`level${rowIndex}`)
      }

      return {
        type: DataFrameCellType.BLANK,
        cssClass: cssClass.join(" "),
        content: "",
      }
    }

    if (isIndexCell) {
      const dataRowIndex = rowIndex - headerRows

      const cssId = this._styler?.uuid
        ? `${this.cssId}level${columnIndex}_row${dataRowIndex}`
        : undefined

      // Index label cells include:
      // - row_heading
      // - row<n> where n is the numeric position of the row
      // - level<k> where k is the level in a MultiIndex
      const cssClass = [
        `row_heading`,
        `level${columnIndex}`,
        `row${dataRowIndex}`,
      ].join(" ")

      const contentType = this._types.index[columnIndex]
      const content = this.getIndexValue(dataRowIndex, columnIndex)

      return {
        type: DataFrameCellType.INDEX,
        cssId,
        cssClass,
        content,
        contentType,
      }
    }

    if (isColumnsCell) {
      const dataColumnIndex = columnIndex - headerColumns

      // Column label cells include:
      // - col_heading
      // - col<n> where n is the numeric position of the column
      // - level<k> where k is the level in a MultiIndex
      const cssClass = [
        `col_heading`,
        `level${rowIndex}`,
        `col${dataColumnIndex}`,
      ].join(" ")

      return {
        type: DataFrameCellType.COLUMNS,
        cssClass,
        content: this._columns[rowIndex][dataColumnIndex],
        // ArrowJS automatically converts "columns" cells to strings.
        // Keep ArrowJS structure for consistency.
        contentType: {
          pandas_type: IndexTypeName.UnicodeIndex,
          numpy_type: "object",
        },
      }
    }

    const dataRowIndex = rowIndex - headerRows
    const dataColumnIndex = columnIndex - headerColumns

    const cssId = this._styler?.uuid
      ? `${this.cssId}row${dataRowIndex}_col${dataColumnIndex}`
      : undefined

    // Data cells include `data`.
    const cssClass = [
      "data",
      `row${dataRowIndex}`,
      `col${dataColumnIndex}`,
    ].join(" ")

    const contentType = this._types.data[dataColumnIndex]
    const field = this._fields[dataColumnIndex]
    const content = this.getDataValue(dataRowIndex, dataColumnIndex)
    const displayContent = this._styler?.displayValues
      ? (this._styler.displayValues.getCell(rowIndex, columnIndex)
          .content as string)
      : undefined

    return {
      type: DataFrameCellType.DATA,
      cssId,
      cssClass,
      content,
      contentType,
      displayContent,
      field,
    }
  }

  public getIndexValue(rowIndex: number, columnIndex: number): any {
    const index = this._index[columnIndex]
    const value =
      index instanceof Vector ? index.get(rowIndex) : index[rowIndex]
    return value
  }

  public getDataValue(rowIndex: number, columnIndex: number): any {
    return this._data.getChildAt(columnIndex)?.get(rowIndex)
  }

  /**
   * Add the contents of another table (data + indexes) to this table.
   * Extra columns will not be created.
   */
  public addRows(other: Quiver): Quiver {
    if (this._styler || other._styler) {
      throw new Error(`
Unsupported operation. \`add_rows()\` does not support Pandas Styler objects.

If you do not need the Styler's styles, try passing the \`.data\` attribute of
the Styler object instead to concatenate just the underlying dataframe.

For example:
\`\`\`
st.add_rows(my_styler.data)
\`\`\`
`)
    }

    // Don't do anything if the incoming DataFrame is empty.
    if (other.isEmpty()) {
      return produce(this, (draft: Quiver) => draft)
    }

    // We need to handle this separately, as columns need to be reassigned.
    // We don't concatenate columns in the general case.
    if (this.isEmpty()) {
      return produce(other, (draft: Quiver) => draft)
    }

    // Concatenate all data into temporary variables. If any of
    // these operations fail, an error will be thrown and we'll prematurely
    // exit the function.
    const index = this.concatIndexes(other._index, other._types.index)
    const data = this.concatData(other._data, other._types.data)
    const types = this.concatTypes(other._types)

    // If we get here, then we had no concatenation errors.
    return produce(this, (draft: Quiver) => {
      draft._index = index
      draft._data = data
      draft._types = types
    })
  }
}<|MERGE_RESOLUTION|>--- conflicted
+++ resolved
@@ -35,8 +35,6 @@
 import { IArrow, Styler as StylerProto } from "src/autogen/proto"
 import { notNullOrUndefined } from "src/lib/utils"
 
-import { notNullOrUndefined } from "src/lib/utils"
-
 /** Data types used by ArrowJS. */
 export type DataType =
   | null
@@ -397,13 +395,9 @@
   /** Parse DataFrame's index header names. */
   private static parseIndexNames(schema: Schema): string[] {
     return schema.index_columns.map(indexName => {
-<<<<<<< HEAD
-      // Range indices are treated differently:
-=======
       // Range indices are treated differently since they
       // contain additional metadata (e.g. start, stop, step).
       // and not just the name.
->>>>>>> c555d1c0
       if (Quiver.isRangeIndex(indexName)) {
         const { name } = indexName
         return name || ""
@@ -498,12 +492,8 @@
    * Returns undefined if the column is not categorical.
    */
   public getCategoricalOptions(columnIndex: number): string[] | undefined {
-<<<<<<< HEAD
-    // TODO(lukasmasuch): Should we also support headcolumns here?
-=======
     // TODO(lukasmasuch): Also support headcolumns here to support
     // categorical index columns in the future.
->>>>>>> c555d1c0
     const { columns: numColumns } = this.dimensions
 
     if (columnIndex < 0 || columnIndex >= numColumns) {
